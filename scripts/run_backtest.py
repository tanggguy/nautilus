#!/usr/bin/env python3
"""
Backtest execution script for Nautilus Trading Platform.

This CLI tool runs backtests with specified strategies and configurations.
Supports:
- Multiple strategies (MACD, EMA Cross, Mean Reversion, Breakout)
- Configurable parameters
- Date range selection
- Results saving and analysis
"""

import argparse
import sys
from datetime import datetime
from decimal import Decimal
from pathlib import Path

<<<<<<< HEAD
from nautilus_trader.model.data import BarSpecification, BarType
from nautilus_trader.model.enums import AggregationSource, BarAggregation, PriceType
from nautilus_trader.model.identifiers import InstrumentId
=======
sys.path.append(str(Path(__file__).resolve().parent.parent))

>>>>>>> f4afa710

from configs.backtest_config import BacktestConfig, create_crypto_config
from execution.backtest_runner import BacktestRunner
from strategies import (
    BreakoutConfig,
    BreakoutStrategy,
    EMACrossConfig,
    EMACrossStrategy,
    MACDStrategy,
    MACDStrategyConfig,
    MeanReversionConfig,
    MeanReversionStrategy,
)

from utils.logging_config import get_logger, setup_logging

# Setup logging
setup_logging()
logger = get_logger(__name__)


# Strategy registry
STRATEGIES = {
    "macd": (MACDStrategy, MACDStrategyConfig),
    "ema_cross": (EMACrossStrategy, EMACrossConfig),
    "mean_reversion": (MeanReversionStrategy, MeanReversionConfig),
    "breakout": (BreakoutStrategy, BreakoutConfig),
}


def parse_args():
    """Parse command line arguments."""
    parser = argparse.ArgumentParser(
        description="Run backtests for trading strategies",
        formatter_class=argparse.RawDescriptionHelpFormatter,
        epilog="""
Examples:
  # Run EMA Cross strategy on BTCUSDT
  python run_backtest.py --strategy ema_cross --symbol BTCUSDT --start 2024-01-01 --end 2024-03-01

  # Run MACD strategy with custom parameters
  python run_backtest.py --strategy macd --symbol ETHUSDT --start 2024-01-01 --end 2024-02-01 \\
    --params fast_period=10 slow_period=20

  # Run Mean Reversion with 1-hour bars
  python run_backtest.py --strategy mean_reversion --symbol BTCUSDT --interval 1h \\
    --start 2024-01-01 --end 2024-03-01

  # Run Breakout strategy with volume confirmation
  python run_backtest.py --strategy breakout --symbol BTCUSDT --interval 4h \\
    --start 2024-01-01 --end 2024-03-01 --params volume_confirm=True

Available strategies:
  - macd: MACD trend following
  - ema_cross: EMA crossover trend following
  - mean_reversion: Bollinger Bands mean reversion
  - breakout: Range breakout with volume confirmation
        """,
    )

    # Required arguments
    parser.add_argument(
        "--strategy",
        "-s",
        required=True,
        choices=list(STRATEGIES.keys()),
        help="Strategy to backtest",
    )
    parser.add_argument(
        "--symbol",
        required=True,
        help="Trading symbol (e.g., BTCUSDT, ETHUSDT)",
    )
    parser.add_argument(
        "--start",
        required=True,
        help="Start date (YYYY-MM-DD)",
    )
    parser.add_argument(
        "--end",
        required=True,
        help="End date (YYYY-MM-DD)",
    )

    # Optional arguments
    parser.add_argument(
        "--venue",
        default="BINANCE",
        help="Trading venue (default: BINANCE)",
    )
    parser.add_argument(
        "--interval",
        "-i",
        default="1h",
        choices=["1m", "5m", "15m", "30m", "1h", "4h", "1d"],
        help="Bar interval (default: 1h)",
    )
    parser.add_argument(
        "--capital",
        "-c",
        type=float,
        default=10000.0,
        help="Initial capital in USDT (default: 10000)",
    )
    parser.add_argument(
        "--trade-size",
        type=float,
        default=100.0,
        help="Trade size in quote currency (default: 100)",
    )
    parser.add_argument(
        "--data-dir",
        default="data",
        help="Data directory (default: data)",
    )
    parser.add_argument(
        "--output-dir",
        default="results/backtests",
        help="Output directory (default: results/backtests)",
    )
    parser.add_argument(
        "--params",
        nargs="*",
        help="Strategy parameters as key=value pairs",
    )
    parser.add_argument(
        "--no-save",
        action="store_true",
        help="Don't save results to file",
    )

    return parser.parse_args()


def parse_strategy_params(params_list):
    """
    Parse strategy parameters from command line.

    Args:
        params_list: List of "key=value" strings.

    Returns:
        Dictionary of parsed parameters.
    """
    if not params_list:
        return {}

    params = {}
    for param in params_list:
        if "=" not in param:
            logger.warning(f"Skipping invalid parameter: {param}")
            continue

        key, value = param.split("=", 1)

        # Try to parse value
        try:
            # Try int
            params[key] = int(value)
        except ValueError:
            try:
                # Try float
                params[key] = float(value)
            except ValueError:
                # Try bool
                if value.lower() in ("true", "false"):
                    params[key] = value.lower() == "true"
                else:
                    # Keep as string
                    params[key] = value

    return params


<<<<<<< HEAD
def parse_interval(interval_str):
    """
    Parse interval string to BarAggregation and step.

    Args:
        interval_str: Interval string like "1h", "5m", "1d", "30s"

    Returns:
        tuple: (step, BarAggregation)
    """
    import re

    # Parse interval string
    match = re.match(r"(\d+)([smhd])", interval_str.lower())
    if not match:
        raise ValueError(f"Invalid interval format: {interval_str}")

    step = int(match.group(1))
    unit = match.group(2)

    # Map unit to BarAggregation
    unit_map = {
        "s": BarAggregation.SECOND,
        "m": BarAggregation.MINUTE,
        "h": BarAggregation.HOUR,
        "d": BarAggregation.DAY,
    }

    aggregation = unit_map.get(unit)
    if aggregation is None:
        raise ValueError(f"Invalid time unit: {unit}")

    return step, aggregation


def create_bar_type(symbol, venue, interval):
    """
    Create a BarType object.

    Args:
        symbol: Trading symbol.
        venue: Trading venue.
        interval: Bar interval (e.g., "1h", "5m").

    Returns:
        BarType object.
    """
    # Parse interval
    step, aggregation = parse_interval(interval)

    # Create instrument ID
    instrument_id = InstrumentId.from_str(f"{symbol}.{venue}")

    # Create bar specification
    bar_spec = BarSpecification(
        step=step,
        aggregation=aggregation,
        price_type=PriceType.LAST,
    )

    # Create bar type
    bar_type = BarType(
        instrument_id=instrument_id,
        bar_spec=bar_spec,
        aggregation_source=AggregationSource.EXTERNAL,
    )

    return bar_type


def create_strategy_config(strategy_name, symbol, venue, interval, trade_size, custom_params):
=======
def create_strategy_config(
    strategy_name, symbol, venue, interval, trade_size, custom_params
):
>>>>>>> f4afa710
    """
    Create strategy configuration.

    Args:
        strategy_name: Name of the strategy.
        symbol: Trading symbol.
        venue: Trading venue.
        interval: Bar interval.
        trade_size: Trade size.
        custom_params: Custom parameters dictionary.

    Returns:
        Strategy configuration instance.
    """
    _, config_class = STRATEGIES[strategy_name]

    # Create instrument ID and bar type
    instrument_id = f"{symbol}.{venue}"
    bar_type = create_bar_type(symbol, venue, interval)

    # Base parameters
    params = {
        "instrument_id": instrument_id,
        "bar_type": bar_type,
        "trade_size": Decimal(str(trade_size)),
    }

    # Merge custom parameters
    params.update(custom_params)

    logger.info(f"Creating {strategy_name} config with parameters:")
    for key, value in params.items():
        logger.info(f"  {key}: {value}")

    return config_class(**params)


def main():
    """Main entry point."""
    args = parse_args()

    logger.info("=" * 80)
    logger.info("NAUTILUS BACKTEST RUNNER")
    logger.info("=" * 80)

    # Parse strategy parameters
    strategy_params = parse_strategy_params(args.params)

    # Create backtest configuration
    logger.info("Creating backtest configuration")
    backtest_config = create_crypto_config(
        symbol=args.symbol,
        start_date=args.start,
        end_date=args.end,
        initial_capital=args.capital,
    )
    backtest_config.data.data_path = Path(args.data_dir)
    backtest_config.output_path = Path(args.output_dir)
    backtest_config.save_results = not args.no_save

    # Create strategy configuration
    logger.info("Creating strategy configuration")
    strategy_class, _ = STRATEGIES[args.strategy]
    strategy_config = create_strategy_config(
        strategy_name=args.strategy,
        symbol=args.symbol,
        venue=args.venue,
        interval=args.interval,
        trade_size=args.trade_size,
        custom_params=strategy_params,
    )

    # Create runner
    logger.info("Initializing backtest runner")
    runner = BacktestRunner(backtest_config)

    try:
        # Initialize components
        logger.info("Initializing backtest engine")
        runner.initialize_catalog()
        runner.initialize_engine()

        # Load data
        logger.info("Loading historical data")
        runner.load_data()

        # Add strategy
        logger.info(f"Adding strategy: {strategy_class.__name__}")
        runner.add_strategy(strategy_class, strategy_config)

        # Run backtest
        logger.info("Running backtest")
        results = runner.run()

        # Save results
        if backtest_config.save_results:
            filepath = runner.save_results()
            logger.info(f"Results saved to: {filepath}")

        logger.info("=" * 80)
        logger.info("BACKTEST COMPLETED SUCCESSFULLY")
        logger.info("=" * 80)

        sys.exit(0)

    except Exception as e:
        logger.error(f"Backtest failed: {e}", exc_info=True)
        sys.exit(1)

    finally:
        runner.cleanup()


if __name__ == "__main__":
    main()<|MERGE_RESOLUTION|>--- conflicted
+++ resolved
@@ -16,14 +16,9 @@
 from decimal import Decimal
 from pathlib import Path
 
-<<<<<<< HEAD
 from nautilus_trader.model.data import BarSpecification, BarType
 from nautilus_trader.model.enums import AggregationSource, BarAggregation, PriceType
 from nautilus_trader.model.identifiers import InstrumentId
-=======
-sys.path.append(str(Path(__file__).resolve().parent.parent))
-
->>>>>>> f4afa710
 
 from configs.backtest_config import BacktestConfig, create_crypto_config
 from execution.backtest_runner import BacktestRunner
@@ -198,7 +193,6 @@
     return params
 
 
-<<<<<<< HEAD
 def parse_interval(interval_str):
     """
     Parse interval string to BarAggregation and step.
@@ -270,11 +264,6 @@
 
 
 def create_strategy_config(strategy_name, symbol, venue, interval, trade_size, custom_params):
-=======
-def create_strategy_config(
-    strategy_name, symbol, venue, interval, trade_size, custom_params
-):
->>>>>>> f4afa710
     """
     Create strategy configuration.
 
